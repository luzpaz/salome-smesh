--- conflicted
+++ resolved
@@ -28,38 +28,22 @@
     ]
 filt = smesh.GetFilterFromCriteria( critaria )
 filtGroup = mesh.GroupOnFilter( SMESH.FACE, "group on filter", filt )
-<<<<<<< HEAD
-print("Group on filter contains %s elemens" % filtGroup.Size())
-=======
-print "Group on filter contains %s elements" % filtGroup.Size()
->>>>>>> 1a94b887
+print("Group on filter contains %s elements" % filtGroup.Size())
 
 # group on filter is updated if the mesh is modified
 hyp1D.SetStartLength( 2.5 )
 hyp1D.SetEndLength( 2.5 )
 mesh.Compute()
-<<<<<<< HEAD
-print("After mesh change, group on filter contains %s elemens" % filtGroup.Size())
-=======
-print "After mesh change, group on filter contains %s elements" % filtGroup.Size()
->>>>>>> 1a94b887
+print("After mesh change, group on filter contains %s elements" % filtGroup.Size())
 
 # set a new filter defining the group
 filt2 = smesh.GetFilter( SMESH.FACE, SMESH.FT_RangeOfIds, "1-50" )
 filtGroup.SetFilter( filt2 )
-<<<<<<< HEAD
-print("With a new filter, group on filter contains %s elemens" % filtGroup.Size())
-=======
-print "With a new filter, group on filter contains %s elements" % filtGroup.Size()
->>>>>>> 1a94b887
+print("With a new filter, group on filter contains %s elements" % filtGroup.Size())
 
 # group is updated at modification of the filter
 filt2.SetCriteria( [ smesh.GetCriterion( SMESH.FACE, SMESH.FT_RangeOfIds, "1-70" )])
 filtIDs3 = filtGroup.GetIDs()
-<<<<<<< HEAD
-print("After filter modification, group on filter contains %s elemens" % filtGroup.Size())
-=======
-print "After filter modification, group on filter contains %s elements" % filtGroup.Size()
->>>>>>> 1a94b887
+print("After filter modification, group on filter contains %s elements" % filtGroup.Size())
 
 salome.sg.updateObjBrowser()