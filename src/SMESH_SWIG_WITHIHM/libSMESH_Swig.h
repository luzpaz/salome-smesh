--- conflicted
+++ resolved
@@ -127,17 +127,13 @@
 public:
   SMESH_Swig();
   ~SMESH_Swig();
-<<<<<<< HEAD
-  
+
+
   // Initialization =============================================
-  
-  void                       Init(int); // deprecated
+
+  void                       Init(); // deprecated
 
   // Publishing =================================================
-=======
-    
-  void                       Init();
->>>>>>> 7a3ecab7
 
   const char* publish(const char*, const char* = 0);
   void rename(const char*, const char*);
@@ -213,13 +209,6 @@
 private:
   void init();
 
-private:
-<<<<<<< HEAD
-  int myCachedStudyId;
-=======
-  SALOMEDS::StudyBuilder_var myStudyBuilder;
-  SALOMEDS::SComponent_var   mySComponentMesh;
->>>>>>> 7a3ecab7
 };
 
 #endif // LIBSMESH_SWIG_H