--- conflicted
+++ resolved
@@ -141,10 +141,10 @@
   SMESH_Swig();
   ~SMESH_Swig();
 
-<<<<<<< HEAD
+
   // Initialization =============================================
 
-  void Init(int); // deprecated
+  void Init(); // deprecated
 
   // Publishing =================================================
   
@@ -175,9 +175,6 @@
   void display(const char*, int = 0, bool = true);
   void erase(const char*, int = 0, bool = true);
   void update(const char*);
-=======
-  void Init();
->>>>>>> 7a3ecab7
 
   Properties properties(const char*, int = 0);
   void setProperties(const char*, const Properties&, int = 0);
