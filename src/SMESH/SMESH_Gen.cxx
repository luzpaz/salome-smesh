--- conflicted
+++ resolved
@@ -118,12 +118,6 @@
 {
   Unexpect aCatch(SalomeException);
 
-<<<<<<< HEAD
-=======
-  // Get studyContext, create it if it doesn't exist, with a SMESHDS_Document
-  StudyContextStruct *aStudyContext = GetStudyContext(theStudyId);
-
->>>>>>> 9655cb57
   // create a new SMESH_mesh object
   SMESH_Mesh *aMesh = new SMESH_Mesh(_localId++,
                                      this,
@@ -1150,19 +1144,7 @@
 
 StudyContextStruct *SMESH_Gen::GetStudyContext()
 {
-<<<<<<< HEAD
   return _studyContext;
-=======
-  // Get studyContext, create it if it doesn't exist, with a SMESHDS_Document
-
-  if (_mapStudyContext.find(studyId) == _mapStudyContext.end())
-  {
-    _mapStudyContext[studyId] = new StudyContextStruct;
-    _mapStudyContext[studyId]->myDocument = new SMESHDS_Document(studyId);
-  }
-  StudyContextStruct *myStudyContext = _mapStudyContext[studyId];
-  return myStudyContext;
->>>>>>> 9655cb57
 }
 
 //================================================================================
