--- conflicted
+++ resolved
@@ -35,7 +35,6 @@
 #include CORBA_CLIENT_HEADER(GEOM_Gen)
 #include CORBA_CLIENT_HEADER(SALOMEDS)
 #include CORBA_CLIENT_HEADER(SALOMEDS_Attributes)
-#include CORBA_CLIENT_HEADER(SALOME_ModuleCatalog)
 
 #include "SMESH_Gen.hxx"
 #include "SMESH_Mesh_i.hxx"
@@ -94,7 +93,9 @@
 // ===========================================================
 // SMESH module's engine
 // ==========================================================
-class SMESH_I_EXPORT SMESH_Gen_i : public POA_SMESH::SMESH_Gen, public Engines_Component_i
+class SMESH_I_EXPORT SMESH_Gen_i:
+  public virtual POA_SMESH::SMESH_Gen,
+  public virtual Engines_Component_i
 {
 public:
   // Get last created instance of the class
@@ -108,23 +109,16 @@
   // Get SALOME_LifeCycleCORBA object
   static SALOME_LifeCycleCORBA* GetLCC();
   // Retrieve and get GEOM engine reference
+  static GEOM::GEOM_Gen_var GetGeomEngine( bool isShaper );
   static GEOM::GEOM_Gen_var GetGeomEngine( GEOM::GEOM_Object_ptr );
-  // Retrieve Study depending on Session / Standalone mode
-  virtual GEOM::GEOM_Gen_var GetGeomEngine( bool isShaper ) = 0;
-  SALOMEDS::Study_var getStudyServant() const { return this->getStudyServantVirtual(); }
-  virtual SALOMEDS::Study_var getStudyServantVirtual() const = 0 ;
-  virtual SALOME_ModuleCatalog::ModuleCatalog_var getModuleCatalog() const = 0;
-  SALOMEDS::SObject_ptr publish(CORBA::Object_ptr     theIOR,
-                                SALOMEDS::SObject_ptr theFatherObject,
-                                const int             theTag = 0,
-                                const char*           thePixMap = 0,
-                                const bool            theSelectable = true);
   // Get object of the CORBA reference
   static PortableServer::ServantBase_var GetServant( CORBA::Object_ptr theObject );
   // Get CORBA object corresponding to the SALOMEDS::SObject
   static CORBA::Object_var SObjectToObject( SALOMEDS::SObject_ptr theSObject );
   // Get the SALOMEDS::SObject corresponding to a CORBA object
-  SALOMEDS::SObject_ptr ObjectToSObject( CORBA::Object_ptr theObject );
+  static SALOMEDS::SObject_ptr ObjectToSObject( CORBA::Object_ptr theObject );
+  // Get the SALOMEDS::Study from naming service
+  static SALOMEDS::Study_var getStudyServant();
   // Get GEOM Object corresponding to TopoDS_Shape
   static GEOM::GEOM_Object_ptr ShapeToGeomObject( const TopoDS_Shape& theShape );
   // Get TopoDS_Shape corresponding to GEOM_Object
@@ -139,8 +133,7 @@
                PortableServer::POA_ptr   poa,
                PortableServer::ObjectId* contId,
                const char*               instanceName,
-               const char*               interfaceName,
-               bool                      checkNS = true);
+               const char*               interfaceName );
   // Destructor
   virtual ~SMESH_Gen_i();
 
@@ -475,14 +468,7 @@
 
   void CleanPythonTrace();
 
-<<<<<<< HEAD
   static int CountInPyDump(const TCollection_AsciiString& text);
-  SMESH::MG_ADAPT_ptr CreateMG_ADAPT();
-  SMESH::MG_ADAPT_ptr CreateAdaptationHypothesis();
-  SMESH::MG_ADAPT_OBJECT_ptr Adaptation( const char* adaptationType);
-=======
-  int CountInPyDump(const TCollection_AsciiString& text);
->>>>>>> 5f1043eb
 
   // *****************************************
   // Internal methods
@@ -536,12 +522,12 @@
                                  SMESH::SMESH_Hypothesis_ptr theHyp);
   SALOMEDS::SObject_ptr GetMeshOrSubmeshByShape (SMESH::SMESH_Mesh_ptr theMesh,
                                                  GEOM::GEOM_Object_ptr theShape);
-  void SetName(SALOMEDS::SObject_ptr theSObject,
-              const char*           theName,
-              const char*           theDefaultName = 0);
-
-  void SetPixMap(SALOMEDS::SObject_ptr theSObject, const char *thePixMap);
-  void addReference (SALOMEDS::SObject_ptr theSObject, CORBA::Object_ptr theToObject, int theTag = 0);
+  static void SetName(SALOMEDS::SObject_ptr theSObject,
+                      const char*           theName,
+                      const char*           theDefaultName = 0);
+
+  static void SetPixMap(SALOMEDS::SObject_ptr theSObject,
+                        const char*           thePixMap);
 
   //  Get study context
   StudyContext* GetStudyContext();
@@ -651,9 +637,8 @@
                                const TopoDS_Shape&       Shape,
                                double*                   Tolerance = NULL);
 
-protected:
+private:
   static GEOM::GEOM_Gen_var      myGeomGen;
-private:
   static CORBA::ORB_var          myOrb;         // ORB reference
   static PortableServer::POA_var myPoa;         // POA reference
   static SALOME_NamingService*   myNS;          // Naming Service
