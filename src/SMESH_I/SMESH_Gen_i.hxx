--- conflicted
+++ resolved
@@ -152,16 +152,10 @@
   // Get CORBA object corresponding to the SALOMEDS::SObject
   static CORBA::Object_var SObjectToObject( SALOMEDS::SObject_ptr theSObject );
   // Get the SALOMEDS::SObject corresponding to a CORBA object
-<<<<<<< HEAD
   static SALOMEDS::SObject_ptr ObjectToSObject(CORBA::Object_ptr theObject);
   // Get the SALOMEDS::Study from naming service
   static SALOMEDS::Study_ptr getStudyServant();
-  // Get GEOM Object correspoding to TopoDS_Shape
-=======
-  static SALOMEDS::SObject_ptr ObjectToSObject(SALOMEDS::Study_ptr theStudy,
-                                               CORBA::Object_ptr   theObject);
   // Get GEOM Object corresponding to TopoDS_Shape
->>>>>>> 9655cb57
   GEOM::GEOM_Object_ptr ShapeToGeomObject (const TopoDS_Shape& theShape );
   // Get TopoDS_Shape corresponding to GEOM_Object
   TopoDS_Shape GeomObjectToShape(GEOM::GEOM_Object_ptr theGeomObject);
