--- conflicted
+++ resolved
@@ -983,11 +983,7 @@
     ## Return 3D hypothesis holding the 1D one
     def Get3DHypothesis(self):
         if self.algoType != "RadialPrism_3D":
-<<<<<<< HEAD
-            print("Prism_3D algorith doesn't support any hyposesis")
-=======
-            print "Prism_3D algorithm doesn't support any hypothesis"
->>>>>>> 9655cb57
+            print("Prism_3D algorithm doesn't support any hypothesis")
             return None
         return self.distribHyp
 
@@ -995,11 +991,7 @@
     #  hypothesis. Returns the created hypothesis
     def OwnHypothesis(self, hypType, args=[], so="libStdMeshersEngine.so"):
         if self.algoType != "RadialPrism_3D":
-<<<<<<< HEAD
-            print("Prism_3D algorith doesn't support any hyposesis")
-=======
-            print "Prism_3D algorithm doesn't support any hypothesis"
->>>>>>> 9655cb57
+            print("Prism_3D algorithm doesn't support any hypothesis")
             return None
         if not self.nbLayers is None:
             self.mesh.GetMesh().RemoveHypothesis( self.geom, self.nbLayers )
@@ -1019,11 +1011,7 @@
     #                     the same parameters, else (default) - creates a new one
     def NumberOfLayers(self, n, UseExisting=0):
         if self.algoType != "RadialPrism_3D":
-<<<<<<< HEAD
-            print("Prism_3D algorith doesn't support any hyposesis")
-=======
-            print "Prism_3D algorithm doesn't support any hypothesis"
->>>>>>> 9655cb57
+            print("Prism_3D algorithm doesn't support any hypothesis")
             return None
         self.mesh.RemoveHypothesis( self.distribHyp, self.geom )
         from salome.smesh.smeshBuilder import IsEqual
@@ -1039,11 +1027,7 @@
     #  @param p the precision of rounding
     def LocalLength(self, l, p=1e-07):
         if self.algoType != "RadialPrism_3D":
-<<<<<<< HEAD
-            print("Prism_3D algorith doesn't support any hyposesis")
-=======
-            print "Prism_3D algorithm doesn't support any hypothesis"
->>>>>>> 9655cb57
+            print("Prism_3D algorithm doesn't support any hypothesis")
             return None
         hyp = self.OwnHypothesis("LocalLength", [l,p])
         hyp.SetLength(l)
@@ -1056,11 +1040,7 @@
     #  @param s the scale factor (optional)
     def NumberOfSegments(self, n, s=[]):
         if self.algoType != "RadialPrism_3D":
-<<<<<<< HEAD
-            print("Prism_3D algorith doesn't support any hyposesis")
-=======
-            print "Prism_3D algorithm doesn't support any hypothesis"
->>>>>>> 9655cb57
+            print("Prism_3D algorithm doesn't support any hypothesis")
             return None
         if not s:
             hyp = self.OwnHypothesis("NumberOfSegments", [n])
@@ -1077,11 +1057,7 @@
     #  @param end    the length of the last  segment
     def Arithmetic1D(self, start, end ):
         if self.algoType != "RadialPrism_3D":
-<<<<<<< HEAD
-            print("Prism_3D algorith doesn't support any hyposesis")
-=======
-            print "Prism_3D algorithm doesn't support any hypothesis"
->>>>>>> 9655cb57
+            print("Prism_3D algorithm doesn't support any hypothesis")
             return None
         hyp = self.OwnHypothesis("Arithmetic1D", [start, end])
         hyp.SetLength(start, 1)
@@ -1095,11 +1071,7 @@
     #  @param ratio  the common ratio of the geometric progression
     def GeometricProgression(self, start, ratio ):
         if self.algoType != "RadialPrism_3D":
-<<<<<<< HEAD
-            print("Prism_3D algorith doesn't support any hyposesis")
-=======
-            print "Prism_3D algorithm doesn't support any hypothesis"
->>>>>>> 9655cb57
+            print("Prism_3D algorithm doesn't support any hypothesis")
             return None
         hyp = self.OwnHypothesis("GeometricProgression", [start, ratio])
         hyp.SetStartLength( start )
@@ -1112,11 +1084,7 @@
     #  @param end   for the length of the last  segment
     def StartEndLength(self, start, end):
         if self.algoType != "RadialPrism_3D":
-<<<<<<< HEAD
-            print("Prism_3D algorith doesn't support any hyposesis")
-=======
-            print "Prism_3D algorithm doesn't support any hypothesis"
->>>>>>> 9655cb57
+            print("Prism_3D algorithm doesn't support any hypothesis")
             return None
         hyp = self.OwnHypothesis("StartEndLength", [start, end])
         hyp.SetLength(start, 1)
@@ -1128,11 +1096,7 @@
     #  @param fineness defines the quality of the mesh within the range [0-1]
     def AutomaticLength(self, fineness=0):
         if self.algoType != "RadialPrism_3D":
-<<<<<<< HEAD
-            print("Prism_3D algorith doesn't support any hyposesis")
-=======
-            print "Prism_3D algorithm doesn't support any hypothesis"
->>>>>>> 9655cb57
+            print("Prism_3D algorithm doesn't support any hypothesis")
             return None
         hyp = self.OwnHypothesis("AutomaticLength")
         hyp.SetFineness( fineness )
