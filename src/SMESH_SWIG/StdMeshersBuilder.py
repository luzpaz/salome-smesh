--- conflicted
+++ resolved
@@ -44,11 +44,8 @@
 RADIAL_QUAD = "RadialQuadrangle_1D2D"
 ## Algorithm type: Quadrangle (Medial Axis Projection) 1D-2D algorithm, see StdMeshersBuilder_QuadMA_1D2D
 QUAD_MA_PROJ = "QuadFromMedialAxis_1D2D"
-<<<<<<< HEAD
-=======
 ## Algorithm type: Polygon Per Face 2D algorithm, see StdMeshersBuilder_PolygonPerFace
 POLYGON     = "PolygonPerFace_2D"
->>>>>>> 0b0c9fc0
 
 # import items of enums
 for e in StdMeshers.QuadType._items: exec('%s = StdMeshers.%s'%(e,e))
@@ -1137,24 +1134,7 @@
 
 ## Base class for algorithms supporting radial distribution hypotheses
 # 
-<<<<<<< HEAD
-#  It is created by calling smeshBuilder.Mesh.Quadrangle(smeshBuilder.RADIAL_QUAD,geom=0)
-#
-#  @ingroup l2_algos_radialq
-class StdMeshersBuilder_RadialQuadrangle1D2D(Mesh_Algorithm):
-
-    ## name of the dynamic method in smeshBuilder.Mesh class
-    #  @internal
-    meshMethod = "Quadrangle"
-    ## type of algorithm used with helper function in smeshBuilder.Mesh class
-    #  @internal
-    algoType   = RADIAL_QUAD
-    ## doc string of the method
-    #  @internal
-    docHelper  = "Creates quadrangle 1D-2D algorithm for faces having a shape of disk or a disk segment"
-=======
 class StdMeshersBuilder_RadialAlgorithm(Mesh_Algorithm):
->>>>>>> 0b0c9fc0
 
     def __init__(self):
         Mesh_Algorithm.__init__(self)
@@ -1260,8 +1240,6 @@
 
     pass # end of StdMeshersBuilder_RadialQuadrangle1D2D class
 
-<<<<<<< HEAD
-=======
 ## Defines a Radial Quadrangle 1D-2D algorithm
 # 
 #  It is created by calling smeshBuilder.Mesh.Quadrangle(smeshBuilder.RADIAL_QUAD,geom=0)
@@ -1292,17 +1270,12 @@
         pass
 
 
->>>>>>> 0b0c9fc0
 ## Defines a Quadrangle (Medial Axis Projection) 1D-2D algorithm
 # 
 #  It is created by calling smeshBuilder.Mesh.Quadrangle(smeshBuilder.QUAD_MA_PROJ,geom=0)
 #
 #  @ingroup l2_algos_quad_ma
-<<<<<<< HEAD
-class StdMeshersBuilder_QuadMA_1D2D(Mesh_Algorithm):
-=======
 class StdMeshersBuilder_QuadMA_1D2D(StdMeshersBuilder_RadialAlgorithm):
->>>>>>> 0b0c9fc0
 
     ## name of the dynamic method in smeshBuilder.Mesh class
     #  @internal
@@ -1319,18 +1292,12 @@
     #  @param geom geometry (shape/sub-shape) algorithm is assigned to;
     #              if it is @c 0 (default), the algorithm is assigned to the main shape
     def __init__(self, mesh, geom=0):
-<<<<<<< HEAD
-        Mesh_Algorithm.__init__(self)
-=======
         StdMeshersBuilder_RadialAlgorithm.__init__(self)
->>>>>>> 0b0c9fc0
         self.Create(mesh, geom, self.algoType)
         pass
 
     pass
 
-<<<<<<< HEAD
-=======
 ## Defines a Polygon Per Face 2D algorithm
 # 
 #  It is created by calling smeshBuilder.Mesh.Polygon(geom=0)
@@ -1362,7 +1329,6 @@
         pass
 
     pass
->>>>>>> 0b0c9fc0
 
 ## Defines a Use Existing Elements 1D algorithm
 #
