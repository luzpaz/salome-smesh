--- conflicted
+++ resolved
@@ -1849,17 +1849,6 @@
     #  @param auto_groups boolean parameter for creating/not creating
     #  the groups Group_On_All_Nodes, Group_On_All_Faces, ... ;
     #  the typical use is auto_groups=False.
-<<<<<<< HEAD
-=======
-    #  @param version MED format version
-    #         - MED_V2_1 is obsolete.
-    #         - MED_V2_2 means current version (kept for compatibility reasons)
-    #         - MED_LATEST means current version.
-    #         - MED_MINOR_x where x from 0 to 9 indicates the minor version of MED
-    #           to use for writing MED files, for backward compatibility :
-    #           for instance, with SALOME 8.4 use MED 3.2 (minor=2) instead of 3.3,
-    #           to allow the file to be read with SALOME 8.3.
->>>>>>> 1a94b887
     #  @param overwrite boolean parameter for overwriting/not overwriting the file
     #  @param meshPart a part of mesh (group, sub-mesh) to export instead of the mesh
     #  @param autoDimension if @c True (default), a space dimension of a MED mesh can be either
@@ -1875,7 +1864,6 @@
     #         - 'f' stands for "_faces _" field;
     #         - 's' stands for "_solids _" field.
     #  @ingroup l2_impexp
-<<<<<<< HEAD
     def ExportMED(self, *args, **kwargs):
         # process positional arguments
         args = [i for i in args if i not in [SMESH.MED_V2_1, SMESH.MED_V2_2]] # backward compatibility
@@ -1894,10 +1882,6 @@
         fields          = kwargs.get("fields", fields)
         geomAssocFields = kwargs.get("geomAssocFields", geomAssocFields)
         # invoke engine's function
-=======
-    def ExportMED(self, f, auto_groups=0, version=MED_LATEST,
-                  overwrite=1, meshPart=None, autoDimension=True, fields=[], geomAssocFields=''):
->>>>>>> 1a94b887
         if meshPart or fields or geomAssocFields:
             unRegister = genObjUnRegister()
             if isinstance( meshPart, list ):
@@ -1999,7 +1983,6 @@
     ## Deprecated, used only for compatibility! Please, use ExportMED() method instead.
     #  Export the mesh in a file in MED format
     #  allowing to overwrite the file if it exists or add the exported data to its contents
-<<<<<<< HEAD
     #  @param fileName the file name
     #  @param opt boolean parameter for creating/not creating
     #         the groups Group_On_All_Nodes, Group_On_All_Faces, ...
@@ -2030,17 +2013,6 @@
     #  Export the mesh in a file in MED format
     #  allowing to overwrite the file if it exists or add the exported data to its contents
     #  @param fileName the file name
-=======
-    #  @param f the file name
-    #  @param version MED format version:
-    #         - MED_V2_1 is obsolete.
-    #         - MED_V2_2 means current version (kept for compatibility reasons)
-    #         - MED_LATEST means current version.
-    #         - MED_MINOR_x where x from 0 to 9 indicates the minor version of MED
-    #           to use for writing MED files, for backward compatibility :
-    #           for instance, with SALOME 8.4 use MED 3.2 (minor=2) instead of 3.3,
-    #           to allow the file to be read with SALOME 8.3.
->>>>>>> 1a94b887
     #  @param opt boolean parameter for creating/not creating
     #         the groups Group_On_All_Nodes, Group_On_All_Faces, ...
     #  @param overwrite boolean parameter for overwriting/not overwriting the file
@@ -2050,7 +2022,6 @@
     #         - 3D in the rest cases.<br>
     #         If @a autoDimension is @c False, the space dimension is always 3.
     #  @ingroup l2_impexp
-<<<<<<< HEAD
     def ExportToMEDX(self, *args, **kwargs):
         print("WARNING: ExportToMEDX() is deprecated, use ExportMED() instead")
         # process positional arguments
@@ -2065,10 +2036,6 @@
         autoDimension = kwargs.get("autoDimension", autoDimension)
         # invoke engine's function
         self.mesh.ExportMED(fileName, auto_groups, overwrite, autoDimension)
-=======
-    def ExportToMED(self, f, version=MED_LATEST, opt=0, overwrite=1, autoDimension=True):
-        self.mesh.ExportToMEDX(f, opt, version, overwrite, autoDimension)
->>>>>>> 1a94b887
 
     # Operations with groups:
     # ----------------------
@@ -4777,7 +4744,7 @@
         if holeNodes and isinstance( holeNodes, list ) and isinstance( holeNodes[0], int ):
             holeNodes = SMESH.FreeBorder(nodeIDs=holeNodes)
         if not isinstance( holeNodes, SMESH.FreeBorder ):
-            raise TypeError, "holeNodes must be either SMESH.FreeBorder or list of integer and not %s" % holeNodes
+            raise TypeError("holeNodes must be either SMESH.FreeBorder or list of integer and not %s" % holeNodes)
         self.editor.FillHole( holeNodes )
 
     ## Return groups of FreeBorder's coincident within the given tolerance.
@@ -5095,10 +5062,6 @@
     def CreateHoleSkin(self, radius, theShape, groupName, theNodesCoords):
         return self.editor.CreateHoleSkin( radius, theShape, groupName, theNodesCoords )
 
-<<<<<<< HEAD
-    def _getFunctor(self, funcType ):
-        fn = self.functors[ EnumToLong(funcType) ]
-=======
     ## Create a polyline consisting of 1D mesh elements each lying on a 2D element of
     #  the initial mesh. Positions of new nodes are found by cutting the mesh by the
     #  plane passing through pairs of points specified by each PolySegment structure.
@@ -5134,7 +5097,6 @@
     #  @ingroup l1_measurements
     def GetFunctor(self, funcType ):
         fn = self.functors[ funcType._v ]
->>>>>>> 1a94b887
         if not fn:
             fn = self.smeshpyD.GetFunctor(funcType)
             fn.SetMesh(self.mesh)
@@ -5473,11 +5435,7 @@
             algoType = self.defaultAlgoType
         if not algoType and self.algoTypeToClass:
             algoType = sorted( self.algoTypeToClass.keys() )[0]
-<<<<<<< HEAD
         if algoType in self.algoTypeToClass:
-=======
-        if self.algoTypeToClass.has_key( algoType ):
->>>>>>> 1a94b887
             #print "Create algo",algoType
 
             return self.algoTypeToClass[ algoType ]( self.mesh, shape )
