--- conflicted
+++ resolved
@@ -7060,11 +7060,7 @@
     <message>
         <source>CONCURRENT_SUBMESH_APPEARS</source>
         <translation>
-<<<<<<< HEAD
-The assigned algorithm has the same priority as one assigned to an
-=======
 The assigned algorithm has the same priority as one assigned to an 
->>>>>>> 4e808b34
 adjacent sub-mesh, hence it&apos;s undefined which algorithm to use for
 meshing boundary shared by two sub-meshes. Would you like to set
 the order of sub-mesh computation? </translation>
