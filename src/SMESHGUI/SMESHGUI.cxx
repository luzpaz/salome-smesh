--- conflicted
+++ resolved
@@ -5115,15 +5115,9 @@
   if ( aDesk ) {
     QList<SUIT_ViewWindow*> wndList = aDesk->windows();
     SUIT_ViewWindow* wnd;
-<<<<<<< HEAD
     foreach ( wnd, wndList )
     {
       connectView( wnd );
-=======
-    foreach(wnd, wndList)
-    {
-      connectView(wnd);
->>>>>>> 59fe51ff
 
       // remove actors whose objects are removed in GetSMESHGen()->UpdateStudy()
       SMESH::UpdateActorsAfterUpdateStudy(wnd);
