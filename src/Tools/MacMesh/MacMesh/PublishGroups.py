# Copyright (C) 2014-2016  EDF R&D
#
# This library is free software; you can redistribute it and/or
# modify it under the terms of the GNU Lesser General Public
# License as published by the Free Software Foundation; either
# version 2.1 of the License, or (at your option) any later version.
#
# This library is distributed in the hope that it will be useful,
# but WITHOUT ANY WARRANTY; without even the implied warranty of
# MERCHANTABILITY or FITNESS FOR A PARTICULAR PURPOSE.  See the GNU
# Lesser General Public License for more details.
#
# You should have received a copy of the GNU Lesser General Public
# License along with this library; if not, write to the Free Software
# Foundation, Inc., 59 Temple Place, Suite 330, Boston, MA  02111-1307 USA
#
# See http://www.salome-platform.org/ or email : webmaster.salome@opencascade.com
#

#
import SMESH
import math
import Config

from salome.geom import geomBuilder
geompy = geomBuilder.New()

from salome.smesh import smeshBuilder
smesh = smeshBuilder.New()

##########################################################################################################

def PublishGroups ():
    aFilterManager = smesh.CreateFilterManager()

    # Building geometric and mesh compounds and  groups ##############################################
    if Config.debug : print("Searching for geometric groups and publishing final compound")

    TempGEOList = []
    TempMESHList = []

    for MacroObj in Config.ListObj :
        TempGEOList += MacroObj.GeoChildren
        TempMESHList += MacroObj.Mesh

    FinalCompound = geompy.MakeCompound(TempGEOList)
    geompy.addToStudy (FinalCompound,Config.StudyName)
    MeshCompound = smesh.Concatenate(TempMESHList, 1, 1, 1e-5)
    MeshCompound.SetName(Config.StudyName)

    GroupGEO = []
    for group in Config.Groups :

        # Geometric groups definition
        TempGEOList = []
<<<<<<< HEAD
        TempMESHList = []
        
        for MacroObj in Config.ListObj : 
                TempGEOList += MacroObj.GeoChildren
                TempMESHList += MacroObj.Mesh
                
        FinalCompound = geompy.MakeCompound(TempGEOList)
        geompy.addToStudy (FinalCompound,Config.StudyName)
        MeshCompound = smesh.Concatenate(TempMESHList, 1, 1, 1e-5)
        MeshCompound.SetName(Config.StudyName)
        
        GroupGEO = []
        for group in Config.Groups :
        
                # Geometric groups definition
                TempGEOList = []
                TempNames = []
                for MacroObj in Config.ListObj :
                        if group in MacroObj.GroupNames :
                                Occurrences = IndexMultiOcc(MacroObj.GroupNames, group)
                                for Occ in Occurrences :
                                        TempGEOList += MacroObj.GetBorder(Occ)
                GroupGEO.append(geompy.MakeCompound(TempGEOList))
                geompy.addToStudyInFather(FinalCompound,GroupGEO[-1],'GR_'+group)
                
                # Mesh groups definition
                Criterion = smesh.GetCriterion(SMESH.EDGE, SMESH.FT_BelongToGeom,'=',GroupGEO[-1],Tolerance=1e-06)
                #Criterion = smesh.Filter.Criterion(18,39,0,'GR_'+group,'GR_'+group,39,39,1e-06,smesh.EDGE,7)
                MeshCompound.MakeGroupByCriterion(group,Criterion)
        
        StudyBuilder = Config.theStudy.NewBuilder()
        for MeshObj in TempMESHList:
                SO = Config.theStudy.FindObjectIOR(Config.theStudy.ConvertObjectToIOR(MeshObj))
                if SO is not None: StudyBuilder.RemoveObjectWithChildren(SO)
        
        return MeshCompound        
                
=======
        TempNames = []
        for MacroObj in Config.ListObj :
            if group in MacroObj.GroupNames :
                Occurences = IndexMultiOcc(MacroObj.GroupNames, group)
                for Occ in Occurences :
                    TempGEOList += MacroObj.GetBorder(Occ)
        GroupGEO.append(geompy.MakeCompound(TempGEOList))
        geompy.addToStudyInFather(FinalCompound,GroupGEO[-1],'GR_'+group)

        # Mesh groups definition
        Criterion = smesh.GetCriterion(SMESH.EDGE, SMESH.FT_BelongToGeom,'=',GroupGEO[-1],Tolerance=1e-06)
        #Criterion = smesh.Filter.Criterion(18,39,0,'GR_'+group,'GR_'+group,39,39,1e-06,smesh.EDGE,7)
        MeshCompound.MakeGroupByCriterion(group,Criterion)

    StudyBuilder = Config.theStudy.NewBuilder()
    for MeshObj in TempMESHList:
        SO = Config.theStudy.FindObjectIOR(Config.theStudy.ConvertObjectToIOR(MeshObj))
        if SO is not None: StudyBuilder.RemoveObjectWithChildren(SO)

    return MeshCompound

>>>>>>> 7a3ecab7

def IndexMultiOcc (Array,Element) :
    """
    This function returns the occurrences indices of Element in Array.
    As opposed to Array.index(Element) method, this allows determining
    multiple entries rather than just the first one!
    """
    Output = []
    try : Array.index(Element)
    except ValueError : print("No more occurrences")
    else : Output.append(Array.index(Element))

    if not(Output == [-1]) and len(Array) > 1 :
        for index, ArrElem in enumerate(Array[Output[0]+1:]) :
            if ArrElem is Element : Output.append(index+Output[0]+1)

    return Output

def Publish (ObjToPublish):
    for i,GeoObj in enumerate(ObjToPublish) : geompy.addToStudy(GeoObj,"Sub_"+str(i))

def RevolveMesh(MainMesh,**args):
        """
        This function permits to revolute and scale a 2D mesh while transforming the edge
        groups into face groups. Moreover, the function automatically creates the face groups 
        corresponding to the symmetry lower and upper faces
        Facultatif arguments are : 
                - Center [X,Y,Z], origin being the default
                - Direction [VX,VY,VZ], x-axis being the default
                - AngleDeg or AngleRad : ALPHA, 10 degrees being the default
                - Scale : BETA, no scaling being default
        """
        ################################################################################
        # Reading input arguments and proceeding to defaults if necessary
        ################################################################################       
        if 'Center' in args : CenterCoor = [float(Coor) for Coor in args['Center']]
        else : 
                print("\nThe coordinates of the center of revolution were not given\nThe origin is used by default.")
                CenterCoor = [0.,0.,0.]
        
        if 'Direction' in args : Direction = [float(Dir) for Dir in args['Direction']]
        else :
                print("\nThe axis vector of revolution was not given\nThe x-axis is used by default.")
                Direction = [1.,0.,0.]
        
        if 'AngleDeg' in args : Angle = float(args['AngleDeg'])*math.pi/180.
        elif 'AngleRad' in args : Angle = float(args['AngleRad'])
        else :
                print("\nThe revolution angle was not given\nAn angle of 10 degrees is used by default.")
                Angle = 10.*math.pi/180.
                
        if 'Scale' in args : Scale = float(args['Scale'])
        else : Scale = 1.
        

        # Creating the lower face group LOFAC
        LOFAC = MainMesh.CreateEmptyGroup( SMESH.FACE, 'LOFAC' )
        LOFAC.AddFrom(MainMesh.GetMesh())

        GR_Names = MainMesh.GetGroupNames()
        GRs = MainMesh.GetGroups()
        Rev3DMeshGroups = MainMesh.RotationSweepObject2D( MainMesh, SMESH.AxisStruct( CenterCoor[0], CenterCoor[1], CenterCoor[2], Direction[0], Direction[1], Direction[2] ), Angle, 1, 1e-05 ,True)

        # Adding an EDGE suffix to the edge groups (to be deleted eventually by the user...)
        for GR in GRs:
                CurrentName = GR.GetName()
                if CurrentName in GR_Names and not(CurrentName=='LOFAC'):  # Meaning that this is an old edge group
                        GR.SetName(CurrentName+'_EDGE')

        # Removing the _rotated prefix from the rotated FACE groups
        for GR in Rev3DMeshGroups:
                CurrentName = GR.GetName()
                if CurrentName.endswith( "_rotated"):
                        if CurrentName.startswith( 'LOFAC_' ):
                                GR.SetName('VOL')
                        else:
                                GR.SetName(CurrentName[:-8])
                elif CurrentName == 'LOFAC_top':
                        GR.SetName('HIFAC')
                        #Index = [ GR_Names[i] in CurrentName for i in range(0,len(GR_Names)) ].index(True)
                        #GR.SetName(GR_Names[Index])

        # Creating the upper face group HIFAC
        ALLFAC = MainMesh.CreateEmptyGroup( SMESH.FACE, 'ALLFAC' )
        ALLFAC.AddFrom(MainMesh.GetMesh())

        #HIFAC = MainMesh.GetMesh().CutListOfGroups( [ ALLFAC ], [LOFAC] + [ MeshGroup for MeshGroup in Rev3DMeshGroups if not(MeshGroup.GetName()=='VOL') ], 'HIFAC' )
        #HIFAC = MainMesh.GetMesh().CutListOfGroups( [ ALLFAC ], [LOFAC] + [ MeshGroup for MeshGroup in Rev3DMeshGroups if ( not(MeshGroup.GetName()=='VOL') and MeshGroup.GetType() == SMESH.FACE )], 'HIFAC' )

        # Scaling down the mesh to meter units
        if not(Scale==1.):
                MeshEditor = MainMesh.GetMeshEditor()
                MeshEditor.Scale( MainMesh.GetMesh(), SMESH.PointStruct( 0, 0, 0 ) ,[ Scale, Scale, Scale ], 0 )
     
                
def ExtrudeMesh(MainMesh,**args):
        """
        This function permits to extrude and scale a 2D mesh while transforming the edge
        groups into face groups. Moreover, the function automatically creates the face groups 
        corresponding to the symmetry lower and upper faces
        Facultatif arguments are : 
                - Direction [VX,VY,VZ], z-axis being default
                - Distance : D, default is 1
                - NSteps : the object will be extruded by NSteps*Distance, default is Nsteps = 1
                - Scale : BETA, no scaling being default
        """
        ################################################################################
        # Reading input arguments and proceeding to defaults if necessary
        ################################################################################              
        if 'Distance' in args : Distance = float(args['Distance'])
        else :
                print("\nThe extrusion distance was not given\nA default value of 1 is used.")
                Distance = 1.
                
        if 'Direction' in args : Direction = NormalizeVector([float(Dir) for Dir in args['Direction']],Distance)
        else :
                print("\nThe extrusion vector of revolution was not given\nThe z-axis is used by default.")
                Direction = NormalizeVector([0.,0.,1.],Distance)
                                
        if 'Scale' in args : Scale = float(args['Scale'])
        else : Scale = 1.
        
        if 'NSteps' in args : NSteps = int(args['NSteps'])
        else : NSteps = 1
        
        # Creating the lower face group LOFAC
        LOFAC = MainMesh.CreateEmptyGroup( SMESH.FACE, 'LOFAC' )
        LOFAC.AddFrom(MainMesh.GetMesh())

        GR_Names = MainMesh.GetGroupNames()
        GRs = MainMesh.GetGroups()
        Ext3DMeshGroups = MainMesh.ExtrusionSweepObject2D(MainMesh,SMESH.DirStruct(SMESH.PointStruct(Direction[0],Direction[1],Direction[2])), NSteps, True)

        # Adding an EDGE suffix to the edge groups (to be deleted eventually by the user...)
        for GR in GRs:
                CurrentName = GR.GetName()
                if CurrentName in GR_Names and not(CurrentName=='LOFAC'):  # Meaning that this is an old edge group
                        GR.SetName(CurrentName+'_EDGE')

        # Removing the _extruded suffix from the extruded FACE groups
        for GR in Ext3DMeshGroups:
                CurrentName = GR.GetName()
                if CurrentName.endswith( "_extruded"):
                        if CurrentName.startswith( 'LOFAC_' ):
                                GR.SetName('VOL')
                        else:
                                GR.SetName(CurrentName[:-9])
                elif CurrentName == 'LOFAC_top':
                        GR.SetName('HIFAC')

        # Creating the upper face group HIFAC
        ALLFAC = MainMesh.CreateEmptyGroup( SMESH.FACE, 'ALLFAC' )
        ALLFAC.AddFrom(MainMesh.GetMesh())

        #HIFAC = MainMesh.GetMesh().CutListOfGroups( [ ALLFAC ], [LOFAC] + [ MeshGroup for MeshGroup in Ext3DMeshGroups if not(MeshGroup.GetName()=='VOL') ], 'HIFAC' )

        # Scaling down the mesh to meter units
        if not(Scale==1.):
                MeshEditor = MainMesh.GetMeshEditor()
                MeshEditor.Scale( MainMesh.GetMesh(), SMESH.PointStruct( 0, 0, 0 ) ,[ Scale, Scale, Scale ], 0 )
     
               
def NormalizeVector (V,Norm):
    """
    This function returns a normalized vector (magnitude = Norm), parallel to the entered one
    """
    V = [float(Coor) for Coor in V]
    Norm = float(Norm)
    MagV = math.sqrt(V[0]*V[0]+V[1]*V[1]+V[2]*V[2])
    return [Coor*Norm/MagV for Coor in V]<|MERGE_RESOLUTION|>--- conflicted
+++ resolved
@@ -53,7 +53,12 @@
 
         # Geometric groups definition
         TempGEOList = []
-<<<<<<< HEAD
+        aFilterManager = smesh.CreateFilterManager()
+
+        # Building geometric and mesh compounds and  groups ##############################################
+        if Config.debug : print("Searching for geometric groups and publishing final compound")
+        
+        TempGEOList = []
         TempMESHList = []
         
         for MacroObj in Config.ListObj : 
@@ -91,29 +96,6 @@
         
         return MeshCompound        
                 
-=======
-        TempNames = []
-        for MacroObj in Config.ListObj :
-            if group in MacroObj.GroupNames :
-                Occurences = IndexMultiOcc(MacroObj.GroupNames, group)
-                for Occ in Occurences :
-                    TempGEOList += MacroObj.GetBorder(Occ)
-        GroupGEO.append(geompy.MakeCompound(TempGEOList))
-        geompy.addToStudyInFather(FinalCompound,GroupGEO[-1],'GR_'+group)
-
-        # Mesh groups definition
-        Criterion = smesh.GetCriterion(SMESH.EDGE, SMESH.FT_BelongToGeom,'=',GroupGEO[-1],Tolerance=1e-06)
-        #Criterion = smesh.Filter.Criterion(18,39,0,'GR_'+group,'GR_'+group,39,39,1e-06,smesh.EDGE,7)
-        MeshCompound.MakeGroupByCriterion(group,Criterion)
-
-    StudyBuilder = Config.theStudy.NewBuilder()
-    for MeshObj in TempMESHList:
-        SO = Config.theStudy.FindObjectIOR(Config.theStudy.ConvertObjectToIOR(MeshObj))
-        if SO is not None: StudyBuilder.RemoveObjectWithChildren(SO)
-
-    return MeshCompound
-
->>>>>>> 7a3ecab7
 
 def IndexMultiOcc (Array,Element) :
     """
