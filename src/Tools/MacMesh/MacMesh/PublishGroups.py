# Copyright (C) 2014-2016  EDF R&D
#
# This library is free software; you can redistribute it and/or
# modify it under the terms of the GNU Lesser General Public
# License as published by the Free Software Foundation; either
# version 2.1 of the License, or (at your option) any later version.
#
# This library is distributed in the hope that it will be useful,
# but WITHOUT ANY WARRANTY; without even the implied warranty of
# MERCHANTABILITY or FITNESS FOR A PARTICULAR PURPOSE.  See the GNU
# Lesser General Public License for more details.
#
# You should have received a copy of the GNU Lesser General Public
# License along with this library; if not, write to the Free Software
# Foundation, Inc., 59 Temple Place, Suite 330, Boston, MA  02111-1307 USA
#
# See http://www.salome-platform.org/ or email : webmaster.salome@opencascade.com
#

#
import SMESH
import math
import Config

from salome.geom import geomBuilder
geompy = geomBuilder.New()

from salome.smesh import smeshBuilder
smesh = smeshBuilder.New()

##########################################################################################################

def PublishGroups ():
    aFilterManager = smesh.CreateFilterManager()

    # Building geometric and mesh compounds and  groups ##############################################
    if Config.debug : print("Searching for geometric groups and publishing final compound")

    TempGEOList = []
    TempMESHList = []

    for MacroObj in Config.ListObj :
        TempGEOList += MacroObj.GeoChildren
        TempMESHList += MacroObj.Mesh

    FinalCompound = geompy.MakeCompound(TempGEOList)
    geompy.addToStudy (FinalCompound,Config.StudyName)
    MeshCompound = smesh.Concatenate(TempMESHList, 1, 1, 1e-5)
    MeshCompound.SetName(Config.StudyName)

    GroupGEO = []
    for group in Config.Groups :

        # Geometric groups definition
        TempGEOList = []
        TempNames = []
        for MacroObj in Config.ListObj :
            if group in MacroObj.GroupNames :
                Occurences = IndexMultiOcc(MacroObj.GroupNames, group)
                for Occ in Occurences :
                    TempGEOList += MacroObj.GetBorder(Occ)
        GroupGEO.append(geompy.MakeCompound(TempGEOList))
        geompy.addToStudyInFather(FinalCompound,GroupGEO[-1],'GR_'+group)

        # Mesh groups definition
        Criterion = smesh.GetCriterion(SMESH.EDGE, SMESH.FT_BelongToGeom,'=',GroupGEO[-1],Tolerance=1e-06)
        #Criterion = smesh.Filter.Criterion(18,39,0,'GR_'+group,'GR_'+group,39,39,1e-06,smesh.EDGE,7)
        MeshCompound.MakeGroupByCriterion(group,Criterion)

    StudyBuilder = Config.theStudy.NewBuilder()
    for MeshObj in TempMESHList:
        SO = Config.theStudy.FindObjectIOR(Config.theStudy.ConvertObjectToIOR(MeshObj))
        if SO is not None: StudyBuilder.RemoveObjectWithChildren(SO)

    return MeshCompound


def IndexMultiOcc (Array,Element) :
    """
    This function returns the occurrences indices of Element in Array.
    As opposed to Array.index(Element) method, this allows determining
    multiple entries rather than just the first one!
    """
    Output = []
    try : Array.index(Element)
    except ValueError : print("No more occurrences")
    else : Output.append(Array.index(Element))

    if not(Output == [-1]) and len(Array) > 1 :
        for index, ArrElem in enumerate(Array[Output[0]+1:]) :
            if ArrElem is Element : Output.append(index+Output[0]+1)

    return Output

def Publish (ObjToPublish):
    for i,GeoObj in enumerate(ObjToPublish) : geompy.addToStudy(GeoObj,"Sub_"+str(i))

def RevolveMesh(MainMesh,**args):
<<<<<<< HEAD
    """
    This function premits to revolute and scale a 2D mesh while transforming the edge
    groups into face groups. Moreover, the function automatically creates the face groups
    corresponding to the symmetry lower and upper faces
    Facultatif arguments are :
            - Center [X,Y,Z], origin being the default
            - Direction [VX,VY,VZ], x-axis being the default
            - AngleDeg or AngleRad : ALPHA, 10 degrees being the default
            - Scale : BETA, no scaling being default
    """
    ################################################################################
    # Reading input arguments and proceeding to defaults if necessary
    ################################################################################
    if 'Center' in args : CenterCoor = [float(Coor) for Coor in args['Center']]
    else :
        print("\nThe coordinates of the center of revolution were not given\nThe origin is used by default.")
        CenterCoor = [0.,0.,0.]

    if 'Direction' in args : Direction = [float(Dir) for Dir in args['Direction']]
    else :
        print("\nThe axis vector of revolution was not given\nThe x-axis is used by default.")
        Direction = [1.,0.,0.]

    if 'AngleDeg' in args : Angle = float(args['AngleDeg'])*math.pi/180.
    elif 'AngleRad' in args : Angle = float(args['AngleRad'])
    else :
        print("\nThe revolution angle was not given\nAn angle of 10 degrees is used by default.")
        Angle = 10.*math.pi/180.

    if 'Scale' in args : Scale = float(args['Scale'])
    else : Scale = 1.


    # Creating the lower face group LOFAC
    LOFAC = MainMesh.CreateEmptyGroup( SMESH.FACE, 'LOFAC' )
    LOFAC.AddFrom(MainMesh.GetMesh())

    GR_Names = MainMesh.GetGroupNames()
    GRs = MainMesh.GetGroups()
    Rev3DMeshGroups = MainMesh.RotationSweepObject2D( MainMesh, SMESH.AxisStruct( CenterCoor[0], CenterCoor[1], CenterCoor[2], Direction[0], Direction[1], Direction[2] ), Angle, 1, 1e-05 ,True)

    # Adding an EDGE suffix to the edge groups (to be deleted eventually by the user...)
    for GR in GRs:
        CurrentName = GR.GetName()
        if CurrentName in GR_Names and not(CurrentName=='LOFAC'):  # Meaning that this is an old edge group
            GR.SetName(CurrentName+'_EDGE')

    # Removing the _rotated prefix from the rotated FACE groups
    for GR in Rev3DMeshGroups:
        CurrentName = GR.GetName()
        if CurrentName.endswith( "_rotated"):
            if CurrentName.startswith( 'LOFAC_' ):
                GR.SetName('VOL')
            else:
                GR.SetName(CurrentName[:-8])
        elif CurrentName == 'LOFAC_top':
            GR.SetName('HIFAC')
            #Index = [ GR_Names[i] in CurrentName for i in range(0,len(GR_Names)) ].index(True)
            #GR.SetName(GR_Names[Index])

    # Creating the upper face group HIFAC
    ALLFAC = MainMesh.CreateEmptyGroup( SMESH.FACE, 'ALLFAC' )
    ALLFAC.AddFrom(MainMesh.GetMesh())

    #HIFAC = MainMesh.GetMesh().CutListOfGroups( [ ALLFAC ], [LOFAC] + [ MeshGroup for MeshGroup in Rev3DMeshGroups if not(MeshGroup.GetName()=='VOL') ], 'HIFAC' )
    #HIFAC = MainMesh.GetMesh().CutListOfGroups( [ ALLFAC ], [LOFAC] + [ MeshGroup for MeshGroup in Rev3DMeshGroups if ( not(MeshGroup.GetName()=='VOL') and MeshGroup.GetType() == SMESH.FACE )], 'HIFAC' )

    # Scaling down the mesh to meter units
    if not(Scale==1.):
        MeshEditor = MainMesh.GetMeshEditor()
        MeshEditor.Scale( MainMesh.GetMesh(), SMESH.PointStruct( 0, 0, 0 ) ,[ Scale, Scale, Scale ], 0 )


def ExtrudeMesh(MainMesh,**args):
    """
    This function premits to extrude and scale a 2D mesh while transforming the edge
    groups into face groups. Moreover, the function automatically creates the face groups
    corresponding to the symmetry lower and upper faces
    Facultatif arguments are :
            - Direction [VX,VY,VZ], z-axis being default
            - Distance : D, default is 1
            - NSteps : the object will be extruded by NSteps*Distance, default is Nsteps = 1
            - Scale : BETA, no scaling being default
    """
    ################################################################################
    # Reading input arguments and proceeding to defaults if necessary
    ################################################################################
    if 'Distance' in args : Distance = float(args['Distance'])
    else :
        print("\nThe extrusion distance was not given\nA default value of 1 is used.")
        Distance = 1.

    if 'Direction' in args : Direction = NormalizeVector([float(Dir) for Dir in args['Direction']],Distance)
    else :
        print("\nThe extrusion vector of revolution was not given\nThe z-axis is used by default.")
        Direction = NormalizeVector([0.,0.,1.],Distance)

    if 'Scale' in args : Scale = float(args['Scale'])
    else : Scale = 1.

    if 'NSteps' in args : NSteps = int(args['NSteps'])
    else : NSteps = 1

    # Creating the lower face group LOFAC
    LOFAC = MainMesh.CreateEmptyGroup( SMESH.FACE, 'LOFAC' )
    LOFAC.AddFrom(MainMesh.GetMesh())

    GR_Names = MainMesh.GetGroupNames()
    GRs = MainMesh.GetGroups()
    Ext3DMeshGroups = MainMesh.ExtrusionSweepObject2D(MainMesh,SMESH.DirStruct(SMESH.PointStruct(Direction[0],Direction[1],Direction[2])), NSteps, True)

    # Adding an EDGE suffix to the edge groups (to be deleted eventually by the user...)
    for GR in GRs:
        CurrentName = GR.GetName()
        if CurrentName in GR_Names and not(CurrentName=='LOFAC'):  # Meaning that this is an old edge group
            GR.SetName(CurrentName+'_EDGE')

    # Removing the _extruded suffix from the extruded FACE groups
    for GR in Ext3DMeshGroups:
        CurrentName = GR.GetName()
        if CurrentName.endswith( "_extruded"):
            if CurrentName.startswith( 'LOFAC_' ):
                GR.SetName('VOL')
            else:
                GR.SetName(CurrentName[:-9])
        elif CurrentName == 'LOFAC_top':
            GR.SetName('HIFAC')

    # Creating the upper face group HIFAC
    ALLFAC = MainMesh.CreateEmptyGroup( SMESH.FACE, 'ALLFAC' )
    ALLFAC.AddFrom(MainMesh.GetMesh())

    #HIFAC = MainMesh.GetMesh().CutListOfGroups( [ ALLFAC ], [LOFAC] + [ MeshGroup for MeshGroup in Ext3DMeshGroups if not(MeshGroup.GetName()=='VOL') ], 'HIFAC' )

    # Scaling down the mesh to meter units
    if not(Scale==1.):
        MeshEditor = MainMesh.GetMeshEditor()
        MeshEditor.Scale( MainMesh.GetMesh(), SMESH.PointStruct( 0, 0, 0 ) ,[ Scale, Scale, Scale ], 0 )


=======
        """
        This function permits to revolute and scale a 2D mesh while transforming the edge
        groups into face groups. Moreover, the function automatically creates the face groups 
        corresponding to the symmetry lower and upper faces
        Facultatif arguments are : 
                - Center [X,Y,Z], origin being the default
                - Direction [VX,VY,VZ], x-axis being the default
                - AngleDeg or AngleRad : ALPHA, 10 degrees being the default
                - Scale : BETA, no scaling being default
        """
        ################################################################################
        # Reading input arguments and proceeding to defaults if necessary
        ################################################################################       
        if 'Center' in args : CenterCoor = [float(Coor) for Coor in args['Center']]
        else : 
                print "\nThe coordinates of the center of revolution were not given\nThe origin is used by default."
                CenterCoor = [0.,0.,0.]
        
        if 'Direction' in args : Direction = [float(Dir) for Dir in args['Direction']]
        else :
                print "\nThe axis vector of revolution was not given\nThe x-axis is used by default."
                Direction = [1.,0.,0.]
        
        if 'AngleDeg' in args : Angle = float(args['AngleDeg'])*math.pi/180.
        elif 'AngleRad' in args : Angle = float(args['AngleRad'])
        else :
                print "\nThe revolution angle was not given\nAn angle of 10 degrees is used by default."
                Angle = 10.*math.pi/180.
                
        if 'Scale' in args : Scale = float(args['Scale'])
        else : Scale = 1.
        

        # Creating the lower face group LOFAC
        LOFAC = MainMesh.CreateEmptyGroup( SMESH.FACE, 'LOFAC' )
        LOFAC.AddFrom(MainMesh.GetMesh())

        GR_Names = MainMesh.GetGroupNames()
        GRs = MainMesh.GetGroups()
        Rev3DMeshGroups = MainMesh.RotationSweepObject2D( MainMesh, SMESH.AxisStruct( CenterCoor[0], CenterCoor[1], CenterCoor[2], Direction[0], Direction[1], Direction[2] ), Angle, 1, 1e-05 ,True)

        # Adding an EDGE suffix to the edge groups (to be deleted eventually by the user...)
        for GR in GRs:
                CurrentName = GR.GetName()
                if CurrentName in GR_Names and not(CurrentName=='LOFAC'):  # Meaning that this is an old edge group
                        GR.SetName(CurrentName+'_EDGE')

        # Removing the _rotated prefix from the rotated FACE groups
        for GR in Rev3DMeshGroups:
                CurrentName = GR.GetName()
                if CurrentName.endswith( "_rotated"):
                        if CurrentName.startswith( 'LOFAC_' ):
                                GR.SetName('VOL')
                        else:
                                GR.SetName(CurrentName[:-8])
                elif CurrentName == 'LOFAC_top':
                        GR.SetName('HIFAC')
                        #Index = [ GR_Names[i] in CurrentName for i in range(0,len(GR_Names)) ].index(True)
                        #GR.SetName(GR_Names[Index])

        # Creating the upper face group HIFAC
        ALLFAC = MainMesh.CreateEmptyGroup( SMESH.FACE, 'ALLFAC' )
        ALLFAC.AddFrom(MainMesh.GetMesh())

        #HIFAC = MainMesh.GetMesh().CutListOfGroups( [ ALLFAC ], [LOFAC] + [ MeshGroup for MeshGroup in Rev3DMeshGroups if not(MeshGroup.GetName()=='VOL') ], 'HIFAC' )
        #HIFAC = MainMesh.GetMesh().CutListOfGroups( [ ALLFAC ], [LOFAC] + [ MeshGroup for MeshGroup in Rev3DMeshGroups if ( not(MeshGroup.GetName()=='VOL') and MeshGroup.GetType() == SMESH.FACE )], 'HIFAC' )

        # Scaling down the mesh to meter units
        if not(Scale==1.):
                MeshEditor = MainMesh.GetMeshEditor()
                MeshEditor.Scale( MainMesh.GetMesh(), SMESH.PointStruct( 0, 0, 0 ) ,[ Scale, Scale, Scale ], 0 )
     
                
def ExtrudeMesh(MainMesh,**args):
        """
        This function permits to extrude and scale a 2D mesh while transforming the edge
        groups into face groups. Moreover, the function automatically creates the face groups 
        corresponding to the symmetry lower and upper faces
        Facultatif arguments are : 
                - Direction [VX,VY,VZ], z-axis being default
                - Distance : D, default is 1
                - NSteps : the object will be extruded by NSteps*Distance, default is Nsteps = 1
                - Scale : BETA, no scaling being default
        """
        ################################################################################
        # Reading input arguments and proceeding to defaults if necessary
        ################################################################################              
        if 'Distance' in args : Distance = float(args['Distance'])
        else :
                print "\nThe extrusion distance was not given\nA default value of 1 is used."
                Distance = 1.
                
        if 'Direction' in args : Direction = NormalizeVector([float(Dir) for Dir in args['Direction']],Distance)
        else :
                print "\nThe extrusion vector of revolution was not given\nThe z-axis is used by default."
                Direction = NormalizeVector([0.,0.,1.],Distance)
                                
        if 'Scale' in args : Scale = float(args['Scale'])
        else : Scale = 1.
        
        if 'NSteps' in args : NSteps = int(args['NSteps'])
        else : NSteps = 1
        
        # Creating the lower face group LOFAC
        LOFAC = MainMesh.CreateEmptyGroup( SMESH.FACE, 'LOFAC' )
        LOFAC.AddFrom(MainMesh.GetMesh())

        GR_Names = MainMesh.GetGroupNames()
        GRs = MainMesh.GetGroups()
        Ext3DMeshGroups = MainMesh.ExtrusionSweepObject2D(MainMesh,SMESH.DirStruct(SMESH.PointStruct(Direction[0],Direction[1],Direction[2])), NSteps, True)

        # Adding an EDGE suffix to the edge groups (to be deleted eventually by the user...)
        for GR in GRs:
                CurrentName = GR.GetName()
                if CurrentName in GR_Names and not(CurrentName=='LOFAC'):  # Meaning that this is an old edge group
                        GR.SetName(CurrentName+'_EDGE')

        # Removing the _extruded suffix from the extruded FACE groups
        for GR in Ext3DMeshGroups:
                CurrentName = GR.GetName()
                if CurrentName.endswith( "_extruded"):
                        if CurrentName.startswith( 'LOFAC_' ):
                                GR.SetName('VOL')
                        else:
                                GR.SetName(CurrentName[:-9])
                elif CurrentName == 'LOFAC_top':
                        GR.SetName('HIFAC')

        # Creating the upper face group HIFAC
        ALLFAC = MainMesh.CreateEmptyGroup( SMESH.FACE, 'ALLFAC' )
        ALLFAC.AddFrom(MainMesh.GetMesh())

        #HIFAC = MainMesh.GetMesh().CutListOfGroups( [ ALLFAC ], [LOFAC] + [ MeshGroup for MeshGroup in Ext3DMeshGroups if not(MeshGroup.GetName()=='VOL') ], 'HIFAC' )

        # Scaling down the mesh to meter units
        if not(Scale==1.):
                MeshEditor = MainMesh.GetMeshEditor()
                MeshEditor.Scale( MainMesh.GetMesh(), SMESH.PointStruct( 0, 0, 0 ) ,[ Scale, Scale, Scale ], 0 )
     
               
>>>>>>> 1a94b887
def NormalizeVector (V,Norm):
    """
    This function returns a normalized vector (magnitude = Norm), parallel to the entered one
    """
    V = [float(Coor) for Coor in V]
    Norm = float(Norm)
    MagV = math.sqrt(V[0]*V[0]+V[1]*V[1]+V[2]*V[2])
    return [Coor*Norm/MagV for Coor in V]<|MERGE_RESOLUTION|>--- conflicted
+++ resolved
@@ -96,148 +96,6 @@
     for i,GeoObj in enumerate(ObjToPublish) : geompy.addToStudy(GeoObj,"Sub_"+str(i))
 
 def RevolveMesh(MainMesh,**args):
-<<<<<<< HEAD
-    """
-    This function premits to revolute and scale a 2D mesh while transforming the edge
-    groups into face groups. Moreover, the function automatically creates the face groups
-    corresponding to the symmetry lower and upper faces
-    Facultatif arguments are :
-            - Center [X,Y,Z], origin being the default
-            - Direction [VX,VY,VZ], x-axis being the default
-            - AngleDeg or AngleRad : ALPHA, 10 degrees being the default
-            - Scale : BETA, no scaling being default
-    """
-    ################################################################################
-    # Reading input arguments and proceeding to defaults if necessary
-    ################################################################################
-    if 'Center' in args : CenterCoor = [float(Coor) for Coor in args['Center']]
-    else :
-        print("\nThe coordinates of the center of revolution were not given\nThe origin is used by default.")
-        CenterCoor = [0.,0.,0.]
-
-    if 'Direction' in args : Direction = [float(Dir) for Dir in args['Direction']]
-    else :
-        print("\nThe axis vector of revolution was not given\nThe x-axis is used by default.")
-        Direction = [1.,0.,0.]
-
-    if 'AngleDeg' in args : Angle = float(args['AngleDeg'])*math.pi/180.
-    elif 'AngleRad' in args : Angle = float(args['AngleRad'])
-    else :
-        print("\nThe revolution angle was not given\nAn angle of 10 degrees is used by default.")
-        Angle = 10.*math.pi/180.
-
-    if 'Scale' in args : Scale = float(args['Scale'])
-    else : Scale = 1.
-
-
-    # Creating the lower face group LOFAC
-    LOFAC = MainMesh.CreateEmptyGroup( SMESH.FACE, 'LOFAC' )
-    LOFAC.AddFrom(MainMesh.GetMesh())
-
-    GR_Names = MainMesh.GetGroupNames()
-    GRs = MainMesh.GetGroups()
-    Rev3DMeshGroups = MainMesh.RotationSweepObject2D( MainMesh, SMESH.AxisStruct( CenterCoor[0], CenterCoor[1], CenterCoor[2], Direction[0], Direction[1], Direction[2] ), Angle, 1, 1e-05 ,True)
-
-    # Adding an EDGE suffix to the edge groups (to be deleted eventually by the user...)
-    for GR in GRs:
-        CurrentName = GR.GetName()
-        if CurrentName in GR_Names and not(CurrentName=='LOFAC'):  # Meaning that this is an old edge group
-            GR.SetName(CurrentName+'_EDGE')
-
-    # Removing the _rotated prefix from the rotated FACE groups
-    for GR in Rev3DMeshGroups:
-        CurrentName = GR.GetName()
-        if CurrentName.endswith( "_rotated"):
-            if CurrentName.startswith( 'LOFAC_' ):
-                GR.SetName('VOL')
-            else:
-                GR.SetName(CurrentName[:-8])
-        elif CurrentName == 'LOFAC_top':
-            GR.SetName('HIFAC')
-            #Index = [ GR_Names[i] in CurrentName for i in range(0,len(GR_Names)) ].index(True)
-            #GR.SetName(GR_Names[Index])
-
-    # Creating the upper face group HIFAC
-    ALLFAC = MainMesh.CreateEmptyGroup( SMESH.FACE, 'ALLFAC' )
-    ALLFAC.AddFrom(MainMesh.GetMesh())
-
-    #HIFAC = MainMesh.GetMesh().CutListOfGroups( [ ALLFAC ], [LOFAC] + [ MeshGroup for MeshGroup in Rev3DMeshGroups if not(MeshGroup.GetName()=='VOL') ], 'HIFAC' )
-    #HIFAC = MainMesh.GetMesh().CutListOfGroups( [ ALLFAC ], [LOFAC] + [ MeshGroup for MeshGroup in Rev3DMeshGroups if ( not(MeshGroup.GetName()=='VOL') and MeshGroup.GetType() == SMESH.FACE )], 'HIFAC' )
-
-    # Scaling down the mesh to meter units
-    if not(Scale==1.):
-        MeshEditor = MainMesh.GetMeshEditor()
-        MeshEditor.Scale( MainMesh.GetMesh(), SMESH.PointStruct( 0, 0, 0 ) ,[ Scale, Scale, Scale ], 0 )
-
-
-def ExtrudeMesh(MainMesh,**args):
-    """
-    This function premits to extrude and scale a 2D mesh while transforming the edge
-    groups into face groups. Moreover, the function automatically creates the face groups
-    corresponding to the symmetry lower and upper faces
-    Facultatif arguments are :
-            - Direction [VX,VY,VZ], z-axis being default
-            - Distance : D, default is 1
-            - NSteps : the object will be extruded by NSteps*Distance, default is Nsteps = 1
-            - Scale : BETA, no scaling being default
-    """
-    ################################################################################
-    # Reading input arguments and proceeding to defaults if necessary
-    ################################################################################
-    if 'Distance' in args : Distance = float(args['Distance'])
-    else :
-        print("\nThe extrusion distance was not given\nA default value of 1 is used.")
-        Distance = 1.
-
-    if 'Direction' in args : Direction = NormalizeVector([float(Dir) for Dir in args['Direction']],Distance)
-    else :
-        print("\nThe extrusion vector of revolution was not given\nThe z-axis is used by default.")
-        Direction = NormalizeVector([0.,0.,1.],Distance)
-
-    if 'Scale' in args : Scale = float(args['Scale'])
-    else : Scale = 1.
-
-    if 'NSteps' in args : NSteps = int(args['NSteps'])
-    else : NSteps = 1
-
-    # Creating the lower face group LOFAC
-    LOFAC = MainMesh.CreateEmptyGroup( SMESH.FACE, 'LOFAC' )
-    LOFAC.AddFrom(MainMesh.GetMesh())
-
-    GR_Names = MainMesh.GetGroupNames()
-    GRs = MainMesh.GetGroups()
-    Ext3DMeshGroups = MainMesh.ExtrusionSweepObject2D(MainMesh,SMESH.DirStruct(SMESH.PointStruct(Direction[0],Direction[1],Direction[2])), NSteps, True)
-
-    # Adding an EDGE suffix to the edge groups (to be deleted eventually by the user...)
-    for GR in GRs:
-        CurrentName = GR.GetName()
-        if CurrentName in GR_Names and not(CurrentName=='LOFAC'):  # Meaning that this is an old edge group
-            GR.SetName(CurrentName+'_EDGE')
-
-    # Removing the _extruded suffix from the extruded FACE groups
-    for GR in Ext3DMeshGroups:
-        CurrentName = GR.GetName()
-        if CurrentName.endswith( "_extruded"):
-            if CurrentName.startswith( 'LOFAC_' ):
-                GR.SetName('VOL')
-            else:
-                GR.SetName(CurrentName[:-9])
-        elif CurrentName == 'LOFAC_top':
-            GR.SetName('HIFAC')
-
-    # Creating the upper face group HIFAC
-    ALLFAC = MainMesh.CreateEmptyGroup( SMESH.FACE, 'ALLFAC' )
-    ALLFAC.AddFrom(MainMesh.GetMesh())
-
-    #HIFAC = MainMesh.GetMesh().CutListOfGroups( [ ALLFAC ], [LOFAC] + [ MeshGroup for MeshGroup in Ext3DMeshGroups if not(MeshGroup.GetName()=='VOL') ], 'HIFAC' )
-
-    # Scaling down the mesh to meter units
-    if not(Scale==1.):
-        MeshEditor = MainMesh.GetMeshEditor()
-        MeshEditor.Scale( MainMesh.GetMesh(), SMESH.PointStruct( 0, 0, 0 ) ,[ Scale, Scale, Scale ], 0 )
-
-
-=======
         """
         This function permits to revolute and scale a 2D mesh while transforming the edge
         groups into face groups. Moreover, the function automatically creates the face groups 
@@ -253,18 +111,18 @@
         ################################################################################       
         if 'Center' in args : CenterCoor = [float(Coor) for Coor in args['Center']]
         else : 
-                print "\nThe coordinates of the center of revolution were not given\nThe origin is used by default."
+                print("\nThe coordinates of the center of revolution were not given\nThe origin is used by default.")
                 CenterCoor = [0.,0.,0.]
         
         if 'Direction' in args : Direction = [float(Dir) for Dir in args['Direction']]
         else :
-                print "\nThe axis vector of revolution was not given\nThe x-axis is used by default."
+                print("\nThe axis vector of revolution was not given\nThe x-axis is used by default.")
                 Direction = [1.,0.,0.]
         
         if 'AngleDeg' in args : Angle = float(args['AngleDeg'])*math.pi/180.
         elif 'AngleRad' in args : Angle = float(args['AngleRad'])
         else :
-                print "\nThe revolution angle was not given\nAn angle of 10 degrees is used by default."
+                print("\nThe revolution angle was not given\nAn angle of 10 degrees is used by default.")
                 Angle = 10.*math.pi/180.
                 
         if 'Scale' in args : Scale = float(args['Scale'])
@@ -327,12 +185,12 @@
         ################################################################################              
         if 'Distance' in args : Distance = float(args['Distance'])
         else :
-                print "\nThe extrusion distance was not given\nA default value of 1 is used."
+                print("\nThe extrusion distance was not given\nA default value of 1 is used.")
                 Distance = 1.
                 
         if 'Direction' in args : Direction = NormalizeVector([float(Dir) for Dir in args['Direction']],Distance)
         else :
-                print "\nThe extrusion vector of revolution was not given\nThe z-axis is used by default."
+                print("\nThe extrusion vector of revolution was not given\nThe z-axis is used by default.")
                 Direction = NormalizeVector([0.,0.,1.],Distance)
                                 
         if 'Scale' in args : Scale = float(args['Scale'])
@@ -378,7 +236,6 @@
                 MeshEditor.Scale( MainMesh.GetMesh(), SMESH.PointStruct( 0, 0, 0 ) ,[ Scale, Scale, Scale ], 0 )
      
                
->>>>>>> 1a94b887
 def NormalizeVector (V,Norm):
     """
     This function returns a normalized vector (magnitude = Norm), parallel to the entered one
