# Copyright (C) 2014-2016  EDF R&D
#
# This library is free software; you can redistribute it and/or
# modify it under the terms of the GNU Lesser General Public
# License as published by the Free Software Foundation; either
# version 2.1 of the License, or (at your option) any later version.
#
# This library is distributed in the hope that it will be useful,
# but WITHOUT ANY WARRANTY; without even the implied warranty of
# MERCHANTABILITY or FITNESS FOR A PARTICULAR PURPOSE.  See the GNU
# Lesser General Public License for more details.
#
# You should have received a copy of the GNU Lesser General Public
# License along with this library; if not, write to the Free Software
# Foundation, Inc., 59 Temple Place, Suite 330, Boston, MA  02111-1307 USA
#
# See http://www.salome-platform.org/ or email : webmaster.salome@opencascade.com
#



class MacObject:
    """
    This represents a python class definition which contains
    all necessary information about the macro object being created
    in Salome
    """

    def __init__( self, ObjectType, GeoParameters, MeshParameters, **args ):
        """
        Initializes the macro object to be created, saves parameters inside of it, checks for neighboring objects,
        determines meshing parameters if necessary and finally launches the generation process.
        """
        import Config,GenFunctions
        if Config.debug : print("Initializing object No. " + str(len(Config.ListObj)+1))

        if 'publish' in args :
            if args['publish']==0 : Config.publish = 0
            else : Config.publish = 1
        else : Config.publish = 1

        if 'groups' in args :
            self.GroupNames = args['groups']
            for group in args['groups'] :
                if not(group in Config.Groups) and group : Config.Groups.append(group)
        else : self.GroupNames = [None, None, None, None]

        if ObjectType == 'NonOrtho':
            if not(len(GeoParameters)==4): print("Error: trying to construct a non-ortho object but the 4 constitutive vertices are not given!")
            else :
                Xmin = min([GeoParameters[i][0] for i in range(4)])
                Xmax = max([GeoParameters[i][0] for i in range(4)])
                Ymin = min([GeoParameters[i][1] for i in range(4)])
                Ymax = max([GeoParameters[i][1] for i in range(4)])
                self.GeoPar = [(0.5*(Xmin+Xmax),0.5*(Ymin+Ymax)),(Xmax-Xmin,Ymax-Ymin)]
                self.PtCoor = GenFunctions.SortPoints(GeoParameters)
        else:
            self.GeoPar = GeoParameters
            [Xmin,Ymin,Xmax,Ymax] = [ self.GeoPar[0][0]-0.5*self.GeoPar[1][0], self.GeoPar[0][1]-0.5*self.GeoPar[1][1] ] + [ self.GeoPar[0][0]+0.5*self.GeoPar[1][0], self.GeoPar[0][1]+0.5*self.GeoPar[1][1] ]
            self.PtCoor = [(Xmin,Ymin),(Xmax,Ymin),(Xmax,Ymax),(Xmin,Ymax)]

        self.Type = ObjectType
        self.LowBound = [ self.GeoPar[0][0]-0.5*self.GeoPar[1][0], self.GeoPar[0][1]-0.5*self.GeoPar[1][1] ]
        self.UpperBound = [ self.GeoPar[0][0]+0.5*self.GeoPar[1][0], self.GeoPar[0][1]+0.5*self.GeoPar[1][1] ]
        self.MeshPar = MeshParameters
        self.GeoChildren = []
        self.GeoChildrenNames = []
        self.Mesh = []
        self.MeshGroups = []
        self.CheckInterfaces()
        if 'auto' in MeshParameters : self.AutoParam()
        if not(self.MeshPar[0]<0): self.Generate()
        else :
            Config.ListObj.append(self)
            print("Aborting object creation\n ")

    def Generate(self) :
        """
        This method generates the geometrical object with the corresponding mesh once all verifications (CheckInterfaces and AutoParam)
        have been accomplished
        """
        import GenFunctions, Alarms, Config
        self = {'Box11'    : lambda : GenFunctions.Box11(self),
                'Box42'    : lambda : GenFunctions.Box42(self),
                'BoxAng32' : lambda : GenFunctions.BoxAng32(self),
                'CompBox'  : lambda : GenFunctions.CompBox(self),
                'CompBoxF' : lambda : GenFunctions.CompBoxF(self),
                'NonOrtho' : lambda : GenFunctions.NonOrtho(self),
                'QuartCyl' : lambda : GenFunctions.QuartCyl(self) }[self.Type]()

        if Config.debug : Alarms.Message(self.status)   # notification on the result of the generation algorithm


    def CheckInterfaces(self):
        """
        This method searches for neighbours for the object being created and saves them inside the Config.Connections
        array. This array contains 4 entries per object corresponding to West, East, South, and North neighbours.
        Note that an object may have more than one neighbour for a given direction.
        """
        import Alarms, Config
        from GenFunctions import AddIfDifferent
        from CompositeBox import FindCommonSide

<<<<<<< HEAD
                from salome.geom import geomBuilder
                geompy = geomBuilder.New()
                
                if type(Criterion) is str :
                        Crit = {'South'  : lambda : 0,
		    		'North'  : lambda : 1,
		    		'West'   : lambda : 2,
                                'East'   : lambda : 3,}[Criterion]()
                else : Crit = int(Criterion)
                
                AcceptedObj = []
                if Crit < 4 :
                        Boundaries = self.Boundaries()
                        Research = {0 : lambda : [self.DirVectors(0),1,Boundaries[2]],
		    	            1 : lambda : [self.DirVectors(1),1,Boundaries[3]],
		    	            2 : lambda : [self.DirVectors(2),0,Boundaries[0]],
		    	            3 : lambda : [self.DirVectors(3),0,Boundaries[1]], }[Crit]()
                                                            
                        for i,ElemObj in enumerate(self.GeoChildren):
	                        EdgeIDs = geompy.ExtractShapes(ElemObj,6)# List of Edge IDs belonging to ElemObj
                                for Edge in EdgeIDs:
                                        if GenFunctions.IsParallel(Edge,Research[0]):
                                                if abs( geompy.PointCoordinates(geompy.GetVertexByIndex(Edge,0))[Research[1]] - Research[2] )< 1e-6 or abs( geompy.PointCoordinates(geompy.GetVertexByIndex(Edge,1))[Research[1]] - Research[2] )< 1e-6 :
                                                        AcceptedObj.append(Edge)
                else :
                	CenterSrchPar = {'NE' : lambda : [-1., -1.],
		    	                 'NW' : lambda : [ 1., -1.],
		    	                 'SW' : lambda : [ 1.,  1.],
		      	                 'SE' : lambda : [-1.,  1.], }[self.MeshPar[1]]()
                        Radius = self.GeoPar[1][1]*float(self.MeshPar[2])/(self.MeshPar[2]+1)
                        Center = (self.GeoPar[0][0]+CenterSrchPar[0]*self.GeoPar[1][0]/2.,self.GeoPar[0][1]+CenterSrchPar[1]*self.GeoPar[1][1]/2.,0.)
                        for i,ElemObj in enumerate(self.GeoChildren):
	                        EdgeIDs = geompy.ExtractShapes(ElemObj,6)# List of Edge IDs belonging to ElemObj
                                for Edge in EdgeIDs:
                                        if GenFunctions.IsOnCircle(Edge,Center,Radius):
                                                AcceptedObj.append(Edge)
                return AcceptedObj
=======
        Config.Connections.append([(-1,),(-1,),(-1,),(-1,)])
        itemID = len(Config.ListObj)
        # In all cases except non ortho, PrincipleBoxes is unitary and contains the box in question
        # In the non-ortho case it contains all possible combinations of boxes with 3 vertices
        PrincipleBoxes = self.PrincipleBoxes()
        for i, TestObj in enumerate(Config.ListObj):
            SecondaryBoxes = TestObj.PrincipleBoxes()
            ConnX = 0
            ConnY = 0
            for Box0 in PrincipleBoxes:
                for Box1 in SecondaryBoxes:
                    # Along X
                    CenterDis = abs(Box1[0][0]-Box0[0][0])
                    Extension = 0.5*(Box1[1][0]+Box0[1][0])
                    if CenterDis - Extension < -1e-7 :
                        ConnX = -1
                    elif CenterDis - Extension < 1e-7 :
                        if not(FindCommonSide(self.DirBoundaries(2),TestObj.DirBoundaries(3))==[0,0]) and Box1[0][0] < Box0[0][0] : ConnX = 1
                        elif not(FindCommonSide(self.DirBoundaries(3),TestObj.DirBoundaries(2))==[0,0]) and Box1[0][0] >= Box0[0][0]: ConnX = 2
                        else : ConnX = 0
>>>>>>> 90f8a739

                    # Along Y
                    CenterDis = abs(Box1[0][1]-Box0[0][1])
                    Extension = 0.5*(Box1[1][1]+Box0[1][1])
                    if CenterDis - Extension < -1e-7 :
                        ConnY = -1
                    elif CenterDis - Extension < 1e-7 :
                        if not(FindCommonSide(self.DirBoundaries(0),TestObj.DirBoundaries(1))==[0,0]) and Box1[0][1] < Box0[0][1] : ConnY = 1
                        elif not(FindCommonSide(self.DirBoundaries(1),TestObj.DirBoundaries(0))==[0,0]) and Box1[0][1] >= Box0[0][1]: ConnY = 2
                        else : ConnY = 0

                    if not (ConnX*ConnY == 0) :
                        if max(ConnX,ConnY) == -1 and not('NonOrtho' in [self.Type,TestObj.Type]) : Alarms.Message(3)
                        else:
                            if ConnX == 1 and ConnY == -1:
                                if Config.Connections[i][1] == (-1,) : Config.Connections[i][1] = (itemID,)
                                else : Config.Connections[i][1] = AddIfDifferent(Config.Connections[i][1],itemID)
                                if Config.Connections[itemID][0] == (-1,) : Config.Connections[itemID][0] = (i,)
                                else : Config.Connections[itemID][0] = AddIfDifferent(Config.Connections[itemID][0],i)
                            elif ConnX == 2 and ConnY == -1:
                                if Config.Connections[i][0] == (-1,) : Config.Connections[i][0] = (itemID,)
                                else : Config.Connections[i][0] = AddIfDifferent(Config.Connections[i][0],itemID)
                                if Config.Connections[itemID][1] == (-1,) : Config.Connections[itemID][1] = (i,)
                                else : Config.Connections[itemID][1] = AddIfDifferent(Config.Connections[itemID][1],i)
                            elif ConnY == 1 and ConnX == -1:
                                if Config.Connections[i][3] == (-1,) : Config.Connections[i][3] = (itemID,)
                                else : Config.Connections[i][3] = AddIfDifferent(Config.Connections[i][3],itemID)
                                if Config.Connections[itemID][2] == (-1,) : Config.Connections[itemID][2] = (i,)
                                else : Config.Connections[itemID][2] = AddIfDifferent(Config.Connections[itemID][2],i)
                            elif ConnY ==2 and ConnX == -1:
                                if Config.Connections[i][2] == (-1,) : Config.Connections[i][2] = (itemID,)
                                else : Config.Connections[i][2] = AddIfDifferent(Config.Connections[i][2],itemID)
                                if Config.Connections[itemID][3] == (-1,) : Config.Connections[itemID][3] = (i,)
                                else : Config.Connections[itemID][3] = AddIfDifferent(Config.Connections[itemID][3],i)

    def AutoParam (self):
        """
        This method is called only if the 'auto' keyword is used inside the meshing algorithm. It is based on the
        connection results per object and tries to find the correct parameters for obtaining a final compatible mesh
        between the objects already present and the one being created. If this is not possible, the method gives an error
        message.
        """
        import Alarms, Config, GenFunctions, CompositeBox
        MeshPar = [0,0,0,0]     # initialize the mesh parameter value to be used to -1
        [(X0,Y0),(DX,DY)] = self.GeoPar
        ObjectsInvolved = []
        for i, Conn in enumerate(Config.Connections[-1]):
            if not ( Conn == (-1,) ):   # Meaning that there is one or more neighbors on this direction
                for ObjID in Conn :
                    ToLook0 = [2,3,0,1][i]
                    ToLook1 = [3,2,1,0][i]
                    CommonSide =  CompositeBox.FindCommonSide(Config.ListObj[ObjID].DirBoundaries(ToLook1),self.DirBoundaries(ToLook0))
                    #print "Common Side is:", CommonSide
                    ToLook2 = [1,0,3,2][i]
                    #print "Full Side is:", CompositeBox.IntLen(Config.ListObj[ObjID].DirBoundaries(ToLook1))
                    #print "Full Segments on this direction are:", Config.ListObj[ObjID].DirectionalMeshParams[ToLook2]
                    RealSegments = round(Config.ListObj[ObjID].DirectionalMeshParams[ToLook2]*CompositeBox.IntLen(CommonSide)/CompositeBox.IntLen(Config.ListObj[ObjID].DirBoundaries(ToLook1)))
                    #print "RealSegments :", RealSegments

                    MeshPar[i] = MeshPar[i] + RealSegments
                    ObjectsInvolved.append(ObjID+1)
        self.DirectionalMeshParams =  MeshPar
        self.MeshPar[0] = GenFunctions.CompatibilityTest(self)

        if self.MeshPar[0] < 0 :
            Alarms.Message(4)
            if self.MeshPar[0] == -1 : print(("Problem encountered with object(s) no. "+str(ObjectsInvolved)))
            elif self.MeshPar[0] == -2 : print ("This object has no neighbours !!!")

    def Boundaries (self):
        """
        This method returns the global boundaries of the MacObject. [Xmin,Xmax,Ymin,Ymax]
        """
        Xmin = min([self.DirBoundaries(i)[0] for i in [0,1]])
        Xmax = max([self.DirBoundaries(i)[1] for i in [0,1]])
        Ymin = min([self.DirBoundaries(i)[0] for i in [2,3]])
        Ymax = max([self.DirBoundaries(i)[1] for i in [2,3]])

        return [Xmin,Xmax,Ymin,Ymax]

    def DirBoundaries (self, Direction):
        """
        This method returns a single interval giving [Xmin,Xmax] or [Ymin,Ymax] according to the required direction.
        This works particularly well for nonorthogonal objects.
        Direction : [0,1,2,3] <=> [South, North, West, East]
        """
        PtCoor = self.PtCoor
        PtCoor.append(self.PtCoor[0])
        if isinstance(Direction, str) :
            Dir = { 'South'  : lambda : 0,
                    'North'  : lambda : 1,
                    'West'   : lambda : 2,
                    'East'   : lambda : 3,}[Direction]()
        else : Dir = int(Direction)

        PtIndex  = [0,2,3,1][Dir]
        DirIndex = [0,0,1,1][Dir]

        return sorted([PtCoor[PtIndex][DirIndex],PtCoor[PtIndex+1][DirIndex]])
    def DirVectors (self, Direction):
        """
        This method returns for a given object, the real vectors which define a given direction
        The interest in using this method is for non-orthogonal objects where the sides can be
        deviated from the orthogonal basis vectors
        """
        if isinstance(Direction, str) :
            Dir = { 'South'  : lambda : 0,
                    'North'  : lambda : 1,
                    'West'   : lambda : 2,
                    'East'   : lambda : 3,}[Direction]()
        else : Dir = int(Direction)
        PtCoor = self.PtCoor
        PtCoor.append(self.PtCoor[0])
        PtIndex  = [0,2,3,1][Dir]
        return [PtCoor[PtIndex+1][0]-PtCoor[PtIndex][0],PtCoor[PtIndex+1][1]-PtCoor[PtIndex][1],0.]

    def GetBorder (self, Criterion):
        import GenFunctions, Config

        from salome.geom import geomBuilder
        geompy = geomBuilder.New( Config.theStudy )

        if isinstance(Criterion, str) :
            Crit = {'South'  : lambda : 0,
                    'North'  : lambda : 1,
                    'West'   : lambda : 2,
                    'East'   : lambda : 3,}[Criterion]()
        else : Crit = int(Criterion)

        AcceptedObj = []
        if Crit < 4 :
            Boundaries = self.Boundaries()
            Research = {0 : lambda : [self.DirVectors(0),1,Boundaries[2]],
                        1 : lambda : [self.DirVectors(1),1,Boundaries[3]],
                        2 : lambda : [self.DirVectors(2),0,Boundaries[0]],
                        3 : lambda : [self.DirVectors(3),0,Boundaries[1]], }[Crit]()

            for i,ElemObj in enumerate(self.GeoChildren):
                EdgeIDs = geompy.ExtractShapes(ElemObj,6)# List of Edge IDs belonging to ElemObj
                for Edge in EdgeIDs:
                    if GenFunctions.IsParallel(Edge,Research[0]):
                        if abs( geompy.PointCoordinates(geompy.GetVertexByIndex(Edge,0))[Research[1]] - Research[2] )< 1e-6 or abs( geompy.PointCoordinates(geompy.GetVertexByIndex(Edge,1))[Research[1]] - Research[2] )< 1e-6 :
                            AcceptedObj.append(Edge)
        else :
            CenterSrchPar = {'NE' : lambda : [-1., -1.],
                             'NW' : lambda : [ 1., -1.],
                             'SW' : lambda : [ 1.,  1.],
                             'SE' : lambda : [-1.,  1.], }[self.MeshPar[1]]()
            Radius = self.GeoPar[1][1]*float(self.MeshPar[2])/(self.MeshPar[2]+1)
            Center = (self.GeoPar[0][0]+CenterSrchPar[0]*self.GeoPar[1][0]/2.,self.GeoPar[0][1]+CenterSrchPar[1]*self.GeoPar[1][1]/2.,0.)
            for i,ElemObj in enumerate(self.GeoChildren):
                EdgeIDs = geompy.ExtractShapes(ElemObj,6)# List of Edge IDs belonging to ElemObj
                for Edge in EdgeIDs:
                    if GenFunctions.IsOnCircle(Edge,Center,Radius):
                        AcceptedObj.append(Edge)
        return AcceptedObj

    def PrincipleBoxes (self):
        """
        This function returns all possible combination rectangular shape objects that can contain at least 3 of the principle vertices
        constituting the MacObject. This is indispensable for the Non-ortho types and shall return a number of 24 possible combinations
        """
        from itertools import combinations
        Boxes = []
        if self.Type == 'NonOrtho':
            for combi in combinations(list(range(4)),3):
                Xmin = min([self.PtCoor[i][0] for i in combi])
                Xmax = max([self.PtCoor[i][0] for i in combi])
                Ymin = min([self.PtCoor[i][1] for i in combi])
                Ymax = max([self.PtCoor[i][1] for i in combi])
                Boxes.append([(0.5*(Xmin+Xmax),0.5*(Ymin+Ymax)),(Xmax-Xmin,Ymax-Ymin)])
        else :
            Boxes = [self.GeoPar]

        return Boxes<|MERGE_RESOLUTION|>--- conflicted
+++ resolved
@@ -101,45 +101,6 @@
         from GenFunctions import AddIfDifferent
         from CompositeBox import FindCommonSide
 
-<<<<<<< HEAD
-                from salome.geom import geomBuilder
-                geompy = geomBuilder.New()
-                
-                if type(Criterion) is str :
-                        Crit = {'South'  : lambda : 0,
-		    		'North'  : lambda : 1,
-		    		'West'   : lambda : 2,
-                                'East'   : lambda : 3,}[Criterion]()
-                else : Crit = int(Criterion)
-                
-                AcceptedObj = []
-                if Crit < 4 :
-                        Boundaries = self.Boundaries()
-                        Research = {0 : lambda : [self.DirVectors(0),1,Boundaries[2]],
-		    	            1 : lambda : [self.DirVectors(1),1,Boundaries[3]],
-		    	            2 : lambda : [self.DirVectors(2),0,Boundaries[0]],
-		    	            3 : lambda : [self.DirVectors(3),0,Boundaries[1]], }[Crit]()
-                                                            
-                        for i,ElemObj in enumerate(self.GeoChildren):
-	                        EdgeIDs = geompy.ExtractShapes(ElemObj,6)# List of Edge IDs belonging to ElemObj
-                                for Edge in EdgeIDs:
-                                        if GenFunctions.IsParallel(Edge,Research[0]):
-                                                if abs( geompy.PointCoordinates(geompy.GetVertexByIndex(Edge,0))[Research[1]] - Research[2] )< 1e-6 or abs( geompy.PointCoordinates(geompy.GetVertexByIndex(Edge,1))[Research[1]] - Research[2] )< 1e-6 :
-                                                        AcceptedObj.append(Edge)
-                else :
-                	CenterSrchPar = {'NE' : lambda : [-1., -1.],
-		    	                 'NW' : lambda : [ 1., -1.],
-		    	                 'SW' : lambda : [ 1.,  1.],
-		      	                 'SE' : lambda : [-1.,  1.], }[self.MeshPar[1]]()
-                        Radius = self.GeoPar[1][1]*float(self.MeshPar[2])/(self.MeshPar[2]+1)
-                        Center = (self.GeoPar[0][0]+CenterSrchPar[0]*self.GeoPar[1][0]/2.,self.GeoPar[0][1]+CenterSrchPar[1]*self.GeoPar[1][1]/2.,0.)
-                        for i,ElemObj in enumerate(self.GeoChildren):
-	                        EdgeIDs = geompy.ExtractShapes(ElemObj,6)# List of Edge IDs belonging to ElemObj
-                                for Edge in EdgeIDs:
-                                        if GenFunctions.IsOnCircle(Edge,Center,Radius):
-                                                AcceptedObj.append(Edge)
-                return AcceptedObj
-=======
         Config.Connections.append([(-1,),(-1,),(-1,),(-1,)])
         itemID = len(Config.ListObj)
         # In all cases except non ortho, PrincipleBoxes is unitary and contains the box in question
@@ -160,7 +121,6 @@
                         if not(FindCommonSide(self.DirBoundaries(2),TestObj.DirBoundaries(3))==[0,0]) and Box1[0][0] < Box0[0][0] : ConnX = 1
                         elif not(FindCommonSide(self.DirBoundaries(3),TestObj.DirBoundaries(2))==[0,0]) and Box1[0][0] >= Box0[0][0]: ConnX = 2
                         else : ConnX = 0
->>>>>>> 90f8a739
 
                     # Along Y
                     CenterDis = abs(Box1[0][1]-Box0[0][1])
